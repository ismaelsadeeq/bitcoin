--- conflicted
+++ resolved
@@ -690,16 +690,10 @@
             }
         }
 
-<<<<<<< HEAD
         vnThreadsRunning[THREAD_SOCKETHANDLER]--;
-        int nSelect = select(hSocketMax + 1, &fdsetRecv, &fdsetSend, &fdsetError, &timeout);
-        vnThreadsRunning[THREAD_SOCKETHANDLER]++;
-=======
-        vnThreadsRunning[0]--;
         int nSelect = select(have_fds ? hSocketMax + 1 : 0,
                              &fdsetRecv, &fdsetSend, &fdsetError, &timeout);
-        vnThreadsRunning[0]++;
->>>>>>> 6321b515
+        vnThreadsRunning[THREAD_SOCKETHANDLER]++;
         if (fShutdown)
             return;
         if (nSelect == SOCKET_ERROR)
